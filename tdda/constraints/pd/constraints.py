# -*- coding: utf-8 -*-
"""
The :py:mod:`tdda.constraints.pd.constraints` module provides an
implementation of TDDA constraint discovery and verification
for Pandas Dataframes.

This allows it to be used for data in CSV files, or for Pandas or R
DataFrames saved as Feather files.

The top-level functions are:

    :py:func:`discover_df`:
        Discover constraints from a Pandas DataFrame.

    :py:func:`verify_df`:
        Verify (check) a Pandas DataFrame, against a set of previously
        discovered constraints.

    :py:func:`detect_df`:
        Verify (check) a Pandas DataFrame, against a set of previously
        discovered constraints, and generate an output dataset containing
        information about input rows which failed any of the constraints.

"""
from __future__ import division
from __future__ import print_function
from __future__ import absolute_import

import datetime
import os
import re
import sys

from collections import OrderedDict

import pandas as pd
import numpy as np

try:
    from pmmif import featherpmm
except ImportError:
    featherpmm = None
    try:
        import feather as feather
    except ImportError:
        feather = None

from tdda.constraints.base import (
    STANDARD_FIELD_CONSTRAINTS,
    native_definite,
    DatasetConstraints,
    Verification,
    Detection,
    fuzz_up, fuzz_down,
)
from tdda.constraints.baseconstraints import (
    BaseConstraintCalculator,
    BaseConstraintDetector,
    BaseConstraintVerifier,
    BaseConstraintDiscoverer,
    MAX_CATEGORIES,
)

from tdda.referencetest.checkpandas import (default_csv_loader,
                                            default_csv_writer)
from tdda import rexpy

# pd.tslib is deprecated in newer versions of Pandas
if hasattr(pd, 'Timestamp'):
    pandas_Timestamp = pd.Timestamp
else:
    pandas_Timestamp = pd.tslib.Timestamp

isPy3 = sys.version_info[0] >= 3
if isPy3:
    long = int

DEBUG = False


class PandasConstraintCalculator(BaseConstraintCalculator):
    """
    Implementation of the Constraint Calculator methods for
    Pandas dataframes.
    """
    def __init__(self, df):
        self.df = df

    def is_null(self, value):
        return pd.isnull(value)

    def to_datetime(self, value):
        return pd.to_datetime(value)

    def get_column_names(self):
        return list(self.df)

    def get_nrecords(self):
        return len(self.df)

    def types_compatible(self, x, y, colname):
        return pandas_types_compatible(x, y, colname)

    def calc_min(self, colname):
        if self.df[colname].dtype == np.dtype('O'):
            m = self.df[colname].dropna().min()  # Otherwise -inf!
        else:
            m = self.df[colname].min()
        if pandas_tdda_type(m) == 'date':
            m = m.to_pydatetime()
        elif hasattr(m, 'item'):
            m = m.item()
        return m

    def calc_max(self, colname):
        if self.df[colname].dtype == np.dtype('O'):
            M = self.df[colname].dropna().max()
        else:
            M = self.df[colname].max()
        if pandas_tdda_type(M) == 'date':
            M = M.to_pydatetime()
        elif hasattr(M, 'item'):
            M = M.item()
        return M

    def calc_min_length(self, colname):
        if isPy3:
            return self.df[colname].str.len().min()
        else:
            return self.df[colname].str.decode('UTF-8').str.len().min()

    def calc_max_length(self, colname):
        if isPy3:
            return self.df[colname].str.len().max()
        else:
            return self.df[colname].str.decode('UTF-8').str.len().max()

    def calc_tdda_type(self, colname):
        return pandas_tdda_column_type(self.df[colname])

    def calc_null_count(self, colname):
        return int(len(self.df) - self.df[colname].count())

    def calc_non_null_count(self, colname):
        return int(len(self.df) - self.calc_null_count(colname))

    def calc_nunique(self, colname):
        return int(self.df[colname].nunique())

    def calc_unique_values(self, colname, include_nulls=True):
        values = self.df[colname].unique()
        nullvalues = ([v for v in self.df[colname].unique()
                         if pd.isnull(v)] if include_nulls
                      else [])
        nonnullvalues = [v for v in values if not pd.isnull(v)]
        return nullvalues + sorted(nonnullvalues)

    def calc_non_integer_values_count(self, colname):
        values = self.df[colname].dropna()
        non_nulls = self.df[colname].count()
        return int(non_nulls
                   - (values.astype(int) == values).astype(int).sum())

    def calc_all_non_nulls_boolean(self, colname):
        nn = self.df[colname].dropna()
        return all([type(v) is bool for i, v in nn.iteritems()])

    def allowed_values_exclusions(self):
        # remarkably, Pandas returns various kinds of nulls as
        # unique values, despite not counting them with .nunique()
        return [None, np.nan, pd.NaT]

    def find_rexes(self, colname, values=None):
        if values is None:
            return rexpy.pdextract(self.df[colname])
        else:
            return rexpy.extract(values)

    def calc_rex_constraint(self, colname, constraint, detect=False):
        # note that this should return a set of violations, not True/False.
        rexes = constraint.value
        if rexes is None:      # a null value is not considered
            return None        # to be an active constraint,
                               # so is always satisfied
        rexes = [re.compile(r) for r in rexes]
        strings = [native_definite(s)
                   for s in self.df[colname].dropna().unique()]

        failures = set()
        for s in strings:
            for r in rexes:
                if re.match(r, s):
                    break
            else:
                if DEBUG:
                    print('*** Unmatched string: "%s"' % s)
                if detect:
                    failures.add(s)
                else:
                    return True  # At least one string didn't match
        if detect:
            return failures
        else:
            return None


class PandasConstraintDetector(BaseConstraintDetector):
    """
    Implementation of the Constraint Detector methods for
    Pandas dataframes.
    """
    def __init__(self, df):
        self.df = df
        self.out_df = (pd.DataFrame(index=df.index.copy()) if df is not None
                       else None)

    def detect_min_constraint(self, col, constraint, precision, epsilon):
        name = col + '_min_ok'
        value = constraint.value
        c = self.df[col]
        if precision == 'closed':
            self.out_df[name] = detection_field(c, c >= value)
        elif precision == 'open':
            self.out_df[name] = detection_field(c, c > value)
        else:
            self.out_df[name] = detection_field(c, df_fuzzy_gt(c, value,
                                                               epsilon))
            print(self.out_df[name].dtype)

    def detect_max_constraint(self, col, constraint, precision, epsilon):
        name = col + '_max_ok'
        value = constraint.value
        c = self.df[col]
        if precision == 'closed':
            self.out_df[name] = detection_field(c, c <= value)
        elif precision == 'open':
            self.out_df[name] = detection_field(c, c < value)
        else:
            self.out_df[name] = detection_field(c, df_fuzzy_lt(c, value,
                                                               epsilon))

    def detect_min_length_constraint(self, col, constraint):
        name = col + '_min_length_ok'
        value = constraint.value
        c = self.df[col]
        self.out_df[name] = detection_field(c, c.str.len() >= value)

    def detect_max_length_constraint(self, col, constraint):
        name = col + '_max_length_ok'
        value = constraint.value
        c = self.df[col]
        self.out_df[name] = detection_field(c, c.str.len() <= value)

    def detect_tdda_type_constraint(self, col, constraint):
        name = col + '_type_ok'
        self.out_df[name] = detection_field(None, False)

    def detect_sign_constraint(self, col, constraint):
        name = col + '_sign_ok'
        value = constraint.value
        c = self.df[col]

        if value == 'null':
            self.out_df[name] = detection_field(None, False)
        elif value == 'positive':
            self.out_df[name] = detection_field(c, c > 0)
        elif value == 'non-negative':
            self.out_df[name] = detection_field(c, c >= 0)
        elif value == 'zero':
            self.out_df[name] = detection_field(c, c == 0)
        elif value == 'non-positive':
            self.out_df[name] = detection_field(c, c <= 0)
        elif value == 'negative':
            self.out_df[name] = detection_field(c, c < 0)

    def detect_max_nulls_constraint(self, col, constraint):
        # found more nulls than are allowed, so mark all null values as bad
        name = col + '_nonnull_ok'
        c = self.df[col]
        self.out_df[name] = pd.notnull(c)

    def detect_no_duplicates_constraint(self, col, constraint):
        # found duplicates, so mark anything duplicated as bad
        name = col + '_nodups_ok'
        c = self.df[col]
        unique = ~ self.df.duplicated(col, keep=False)
        self.out_df[name] = detection_field(c, unique, default=True)

    def detect_allowed_values_constraint(self, col, constraint, violations):
        name = col + '_values_ok'
        c = self.df[col]
        self.out_df[name] = detection_field(c, ~ c.isin(violations))

    def detect_rex_constraint(self, col, constraint, violations):
        name = col + '_rex_ok'
        c = self.df[col]
        self.out_df[name] = detection_field(c, ~ c.isin(violations))

    def write_detected_records(self,
                               detect_outpath=None,
                               detect_write_all=False,
                               detect_per_constraint=False,
                               detect_output_fields=None,
                               detect_rownumber=False,
                               detect_in_place=False,
                               **kwargs):
        if self.out_df is None:
            return None

        out_df = self.out_df
        add_index = detect_rownumber or detect_output_fields is None
        if detect_output_fields is None:
            detect_output_fields = []
        elif len(detect_output_fields) == 0:
            detect_output_fields = list(self.df)

        nfailname = 'n_failures'
        nf = len(list(out_df))
        fails = (nf - out_df.sum(axis=1).astype(float)
                    - out_df.isnull().sum(axis=1).astype(float))
        out_df[nfailname] = fails.astype(int)
        n_failing_records = (fails > 0).astype(int).sum()
        n_passing_records = len(out_df) - n_failing_records

<<<<<<< HEAD
        if detect_in_place:
            for fname in list(out_df):
                self.df[unique_column_name(self.df, fname)] = out_df[fname]
=======
>>>>>>> 09ab4490
        if not detect_per_constraint:
            fnames = [name for name in list(out_df) if name != nfailname]
            out_df = out_df.drop(fnames, axis=1)

        if detect_in_place:
            for fname in list(out_df):
                self.df[unique_column_name(self.df, fname)] = out_df[fname]

        if detect_output_fields:
            for fname in reversed(detect_output_fields):
                if fname in list(self.df):
                    out_df.insert(0, fname, self.df[fname])
                else:
                    raise Exception('Dataframe has no column %s' % fname)
        if not detect_write_all:
            out_df = out_df[out_df[nfailname] > 0]

        if add_index:
            rownumbername = unique_column_name(out_df, 'RowNumber')
            out_df.insert(0, rownumbername, pd.RangeIndex(1, len(out_df)+1))

        if not detect_write_all:
            out_df = out_df[out_df.n_failures > 0]

        if detect_outpath:
            save_df(out_df, detect_outpath)

        return Detection(out_df, n_passing_records, n_failing_records)


class PandasConstraintVerifier(PandasConstraintCalculator,
                               PandasConstraintDetector,
                               BaseConstraintVerifier):
    """
    A :py:class:`PandasConstraintVerifier` object provides methods
    for verifying every type of constraint against a Pandas DataFrame.
    """
    def __init__(self, df, epsilon=None, type_checking=None):
        PandasConstraintCalculator.__init__(self, df)
        PandasConstraintDetector.__init__(self, df)
        BaseConstraintVerifier.__init__(self, epsilon=epsilon,
                                        type_checking=type_checking)

    def repair_field_types(self, constraints):
        # We sometimes haven't inferred the field types correctly for
        # the dataframe (e.g. if we read it from a csv file, "string"
        # fields might look like numeric ones, if they only contain digits).
        # We can try to use the constraint information to try to repair this,
        # but it's not always going to be successful.
        for c in self.df.columns.tolist():
            if c not in constraints:
                continue
            ser = self.df[c]
            try:
                ctype = constraints[c]['type'].value
                dtype = ser.dtype
                if ctype == 'string' and dtype != pd.np.dtype('O'):
                    is_numeric = True
                    is_real = False
                    for limit in ('min', 'max'):
                        if limit in constraints[c]:
                            limitval = constraints[c][limit].value
                            if type(limitval) in (int, long, float):
                                if type(limitval) == float:
                                    is_real = True
                            else:
                                is_numeric = False
                                break
                    if is_numeric:
                        if is_real:
                            is_real = self.calc_non_integer_values_count(c) > 0
                        self.df.loc[ser.notnull(), c] = ser.astype(str)
                        if not is_real:
                            self.df[c] = self.df[c].str.replace('.0', '')
                elif ctype == 'bool' and dtype == pd.np.dtype('int64'):
                    self.df[c] = ser.astype(bool)
                elif ctype == 'bool' and dtype == pd.np.dtype('int32'):
                    self.df[c] = ser.astype(bool)
            except Exception as e:
                print('%s: %s' % (e.__class__.__name__, str(e)))
                pass


class PandasVerification(Verification):
    """
    A :py:class:`PandasVerification` object adds a :py:meth:`to_frame()`
    method to a :py:class:`tdda.constraints.base.Verification` object.

    This allows the result of constraint verification to be converted to a
    Pandas DataFrame, including columns for the field (column) name,
    the numbers of passes and failures and boolean columns for each
    constraint, with values:

    - ``True``       --- if the constraint was satified for the column
    - ``False``      --- if column failed to satisfy the constraint
    - ``pd.np.NaN``  --- if there was no constraint of this kind

    This Pandas-specific implementation of constraint verification also
    provides methods :py:meth:`to_frame` to get the overall verification
    result as as a Pandas DataFrame, and :py:meth:`detected` to get any
    detection results as a a Pandas DataFrame (if the verification has been
    run with in ``detect`` mode).
    """
    def __init__(self, *args, **kwargs):
        Verification.__init__(self, *args, **kwargs)

    def to_frame(self):
        """
        Converts object to a Pandas DataFrame.
        """
        return self.verification_to_dataframe(self)

    @staticmethod
    def verification_to_dataframe(ver):
        fields = ver.fields
        df = pd.DataFrame(OrderedDict((
            ('field', list(fields.keys())),
            ('failures', [v.failures for k, v in fields.items()]),
            ('passes', [v.passes for k, v in fields.items()]),
        )))
        kinds_used = set([])
        for field, constraints in fields.items():
            kinds_used = kinds_used.union(set(list(constraints.keys())))
        base_kinds = [k for k in STANDARD_FIELD_CONSTRAINTS if k in kinds_used]
        other_kinds = [k for k in kinds_used if not k in base_kinds]
        for kind in base_kinds + other_kinds:
            df[kind] = [fields[field].get(kind, np.nan) for field in fields]
        return df

    to_dataframe = to_frame


class PandasDetection(PandasVerification):
    """
    A :py:class:`PandasDetection` object adds a :py:meth:`detected()`
    method to a :py:class:`PandasVerification` object.

    This allows the Pandas DataFrame resulting from constraint detection
    to be made available.
    """
    def __init__(self, *args, **kwargs):
        PandasVerification.__init__(self, *args, **kwargs)

    def detected(self):
        """
        Returns the Pandas DataFrame containing the detection column,
        if the verification process has been run with in ``detect`` mode.
        """
        return self.detection.obj if self.detection else None


class PandasConstraintDiscoverer(PandasConstraintCalculator,
                                 BaseConstraintDiscoverer):
    """
    A :py:class:`PandasConstraintDiscoverer` object is used to discover
    constraints on a Pandas DataFrame.
    """
    def __init__(self, df, inc_rex=False):
        PandasConstraintCalculator.__init__(self, df)
        BaseConstraintDiscoverer.__init__(self, inc_rex=inc_rex)


def pandas_tdda_column_type(x):
    """
    Returns the TDDA type of a column.

    Basic TDDA types are one of 'bool', 'int', 'real', 'string' or 'date'.

    If *x* is ``None`` or something Pandas classes as null, 'null' is returned.

    If *x* is not recognized as one of these, 'other' is returned.
    """
    dt = getattr(x, 'dtype', None)
    if dt == np.dtype('O'):
        return 'string'
    dts = str(dt)
    if 'bool' in dts:
        return 'bool'
    if 'int' in dts:
        return 'int'
    if 'float' in dts:
        return 'real'
    if 'datetime' in dts:
        return 'date'
    if not isinstance(x, pd.core.series.Series) and pd.isnull(x):
        return 'null'
    # Everything else is other, for now, including compound types,
    # unicode in Python2, bytes in Python3 etc.
    return 'other'


def pandas_types_compatible(x, y, colname=None):
    """
    Returns boolean indicating whether the coarse_type of *x* and *y* are
    the same, for scalar values.

    If *colname* is provided, and the check fails, a warning is issued
    to stderr.
    """
    ok = pandas_coarse_type(x) == pandas_coarse_type(y)
    if not ok and colname:
        print('Warning: Failing incompatible types constraint for field %s '
              'of type %s.\n(Constraint value %s of type %s.)'
              % (colname, type(x), y, type(y)), file=sys.stderr)
    return ok


def pandas_coarse_type(x):
    """
    Returns the TDDA coarse type of *x*, a scalar value.
    The coarse types combine ``bool``, ``int`` and ``real`` into ``number``.

    Obviously, some people will dislike treating booleans as numbers.
    But it is necessary here.
    """
    t = pandas_tdda_type(x)
    return 'number' if t in ('bool', 'int', 'real') else t


def pandas_tdda_type(x):
    dt = getattr(x, 'dtype', None)
    if type(x) == str or dt == np.dtype('O'):
        return 'string'
    dts = str(dt)
    if type(x) == bool or 'bool' in dts:
        return 'bool'
    if type(x) in (int, long) or 'int' in dts:
        return 'int'
    if type(x) == float or 'float' in dts:
        return 'real'
    if (type(x) == datetime.datetime or 'datetime' in dts
                or type(x) == pandas_Timestamp):
        return 'date'
    if x is None:
        return 'null'
    null = pd.isnull(x)
    if hasattr(null, 'size'):
        null = False  # pd.isnull returned an array
    if (not isinstance(x, pd.core.series.Series) and null):
        return 'null'
    # Everything else is other, for now, including compound types,
    # unicode in Python2, bytes in Python3 etc.
    return 'other'


def verify_df(df, constraints_path, epsilon=None, type_checking=None,
              report='all', **kwargs):
    """
    Verify that (i.e. check whether) the Pandas DataFrame provided
    satisfies the constraints in the JSON ``.tdda`` file provided.

    Mandatory Inputs:

        *df*:
                            A Pandas DataFrame, to be checked.

        *constraints_path*:
                            The path to a JSON ``.tdda`` file (possibly
                            generated by the discover_df function, below)
                            containing constraints to be checked.

    Optional Inputs:

        *epsilon*:
                            When checking minimum and maximum values
                            for numeric fields, this provides a
                            tolerance. The tolerance is a proportion
                            of the constraint value by which the
                            constraint can be exceeded without causing
                            a constraint violation to be issued.

                            For example, with epsilon set to 0.01 (i.e. 1%),
                            values can be up to 1% larger than a max constraint
                            without generating constraint failure,
                            and minimum values can be up to 1% smaller
                            that the minimum constraint value without
                            generating a constraint failure. (These
                            are modified, as appropriate, for negative
                            values.)

                            If not specified, an *epsilon* of 0 is used,
                            so there is no tolerance.


                            NOTE: A consequence of the fact that these
                            are proportionate is that min/max values
                            of zero do not have any tolerance, i.e.
                            the wrong sign always generates a failure.

        *type_checking*:
                            ``strict`` or ``sloppy``.
                            Because Pandas silently, routinely and
                            automatically "promotes" integer and boolean
                            columns to reals and objects respectively
                            if they contain nulls, strict type checking
                            can be problematical in Pandas. For this reason,
                            ``type_checking`` defaults to ``sloppy``, meaning
                            that type changes that could plausibly be
                            attributed to Pandas type promotion will not
                            generate constraint values.

                            If this is set to strict, a Pandas ``float``
                            column ``c`` will only be allowed to satisfy a
                            an ``int`` type constraint if::

                                c.dropnulls().astype(int) == c.dropnulls()

                            Similarly, Object fields will satisfy a
                            ``bool`` constraint only if::

                                c.dropnulls().astype(bool) == c.dropnulls()

        *report*:
                            ``all`` or ``fields``.
                            This controls the behaviour of the
                            :py:meth:`~PandasVerification.__str__` method on
                            the resulting :py:class:`~PandasVerification`
                            object (but not its content).

                            The default is ``all``, which means that
                            all fields are shown, together with the
                            verification status of each constraint
                            for that field.

                            If report is set to ``fields``, only fields for
                            which at least one constraint failed are shown.

                            NOTE: The method also accepts two further
                            parameters to control (not yet implemented)
                            behaviour. ``constraints``, will be used to
                            indicate that only failing constraints for
                            failing fields should be shown.
                            ``one_per_line`` will indicate that each constraint
                            failure should be reported on a separate line.

    The various *detect* parameters from :py:meth:`detect_df` can also be
    used, in which case the verification process will also generate
    detection results.

    Returns:

        :py:class:`~PandasVerification` object.

        This object has attributes:

        - *passed*      --- Number of passing constriants
        - *failures*    --- Number of failing constraints

        It also has a :py:meth:`~PandasVerification.to_frame()` method for
        converting the results of the verification to a Pandas DataFrame,
        and a :py:meth:`~PandasVerification.__str__` method to print
        both the detailed and summary results of the verification.

    Example usage::

        import pandas as pd
        from tdda.constraints import verify_df

        df = pd.DataFrame({'a': [0, 1, 2, 10, pd.np.NaN],
                           'b': ['one', 'one', 'two', 'three', pd.np.NaN]})
        v = verify_df(df, 'example_constraints.tdda')

        print('Constraints passing: %d\\n' % v.passes)
        print('Constraints failing: %d\\n' % v.failures)
        print(str(v))
        print(v.to_frame())

    See *simple_verification.py* in the :ref:`constraint_examples`
    for a slightly fuller example.

    """
    pdv = PandasConstraintVerifier(df, epsilon=epsilon,
                                   type_checking=type_checking)
    constraints = DatasetConstraints(loadpath=constraints_path)
    pdv.repair_field_types(constraints)
    return pdv.verify(constraints,
                      VerificationClass=PandasVerification, **kwargs)


def detect_df(df, constraints_path, epsilon=None, type_checking=None,
              outpath=None, write_all=False, per_constraint=False,
              output_fields=None, rownumber=False, in_place=False,
              report='records', **kwargs):
    """
    Verify that (i.e. check whether) the Pandas DataFrame provided
    satisfies the constraints in the JSON ``.tdda`` file provided.

    Mandatory Inputs:

        *df*:
                            A Pandas DataFrame, to be checked.

        *constraints_path*:
                            The path to a JSON ``.tdda`` file (possibly
                            generated by the discover_df function, below)
                            containing constraints to be checked.

    Optional Inputs:

        *epsilon*:
                            When checking minimum and maximum values
                            for numeric fields, this provides a
                            tolerance. The tolerance is a proportion
                            of the constraint value by which the
                            constraint can be exceeded without causing
                            a constraint violation to be issued.

                            For example, with epsilon set to 0.01 (i.e. 1%),
                            values can be up to 1% larger than a max constraint
                            without generating constraint failure,
                            and minimum values can be up to 1% smaller
                            that the minimum constraint value without
                            generating a constraint failure. (These
                            are modified, as appropriate, for negative
                            values.)

                            If not specified, an *epsilon* of 0 is used,
                            so there is no tolerance.


                            NOTE: A consequence of the fact that these
                            are proportionate is that min/max values
                            of zero do not have any tolerance, i.e.
                            the wrong sign always generates a failure.

        *type_checking*:
                            ``strict`` or ``sloppy``.
                            Because Pandas silently, routinely and
                            automatically "promotes" integer and boolean
                            columns to reals and objects respectively
                            if they contain nulls, strict type checking
                            can be problematical in Pandas. For this reason,
                            ``type_checking`` defaults to ``sloppy``, meaning
                            that type changes that could plausibly be
                            attributed to Pandas type promotion will not
                            generate constraint values.

                            If this is set to strict, a Pandas ``float``
                            column ``c`` will only be allowed to satisfy a
                            an ``int`` type constraint if::

                                c.dropnulls().astype(int) == c.dropnulls()

                            Similarly, Object fields will satisfy a
                            ``bool`` constraint only if::

                                c.dropnulls().astype(bool) == c.dropnulls()

        *outpath*:
                            This specifies that the verification process
                            should detect records that violate any constraints,
                            and write them out to this CSV (or feather) file.

                            By default, only failing records are written out
                            to file, but this can be overridden with the
                            ``write_all`` parameter.

                            By default, the columns in the detection output
                            file will be a boolean ``ok`` field for each
                            constraint on each field, an and ``n_failures``
                            field containing the total number of constraints
                            that failed for each row.  This behavious can be
                            overridden with the ``per_constraint``,
                            ``output_fields`` and ``rownumber`` parameters.

        *write_all*:
                            Include passing records in the detection output
                            file when detecting.

        *per_constraint*:
                            Write one column per failing constraint, as well
                            as the ``n_failures`` total.

        *output_fields*:
                            Specify original columns to write out when detecting.

                            If passed in as an empty list (rather than None),
                            all original columns will be included.

        *rownumber*:
                            Include a row-number in the output file when
                            detecting.

                            This is automatically enabled if no output field
                            names are specified.

                            Rows are numbered from 0.

        *in_place*:
                            Detect failing constraints by adding columns to
                            the input DataFrame.

                            If ``outpath`` is also specified, then
                            failing constraints will also be written to file.

    The *report* parameter from :py:meth:`verify_df` can also be
    used, in which case a verification report will also be produced in
    addition to the detection results.

    Returns:

        :py:class:`~PandasDetection` object.

        This object has a :py:meth:`~PandasDetection.detected()` method
        for obtaining the Pandas Dataframe containing the detection
        results.

    Example usage::

        import pandas as pd
        from tdda.constraints import detect_df

        df = pd.DataFrame({'a': [0, 1, 2, 10, pd.np.NaN],
                           'b': ['one', 'one', 'two', 'three', pd.np.NaN]})
        v = detect_df(df, 'example_constraints.tdda')
        detection_df = v.detected()
        print(detection_df.to_string())

    """
    pdv = PandasConstraintVerifier(df, epsilon=epsilon,
                                   type_checking=type_checking)
    constraints = DatasetConstraints(loadpath=constraints_path)
    pdv.repair_field_types(constraints)
    return pdv.detect(constraints, VerificationClass=PandasDetection,
                      outpath=outpath, write_all=write_all,
                      per_constraint=per_constraint,
                      output_fields=output_fields, rownumber=rownumber,
                      in_place=in_place, report=report, **kwargs)


def discover_df(df, inc_rex=False):
    """
    Automatically discover potentially useful constraints that characterize
    the Pandas DataFrame provided.

    Input:

        *df*:
            any Pandas DataFrame.

        *inc_rex*:
            If ``True``, include discovery of regular expressions
            for string fields, using rexpy (default: ``False``).

    Possible return values:

    -  :py:class:`~tdda.constraints.base.DatasetConstraints` object
    -  ``None``    --- (if no constraints were found).

    This function goes through each column in the DataFrame and, where
    appropriate, generates constraints that describe (and are satisified
    by) this dataframe.

    Assuming it generates at least one constraint for at least one field
    it returns a :py:class:`tdda.constraints.base.DatasetConstraints` object.

    This includes a ``fields`` attribute, keyed on the column name.

    The returned :py:class:`~tdda.constraints.base.DatasetConstraints` object
    includes a :py:meth:`~tdda.constraints.base.DatasetContraints.to_json`
    method, which converts the constraints into JSON for saving as a tdda
    constraints file. By convention, such JSON files use a ``.tdda``
    extension.

    The JSON constraints file can be used to check whether other datasets
    also satisfy the constraints.

    The kinds of constraints (potentially) generated for each field (column)
    are:

        ``type``:
                the (coarse, TDDA) type of the field. One of
                ``bool``, ``int``, ``real``, ``string`` or ``date``.


        ``min``:
                for non-string fields, the minimum value in the column.
                Not generated for all-null columns.

        ``max``:
                for non-string fields, the maximum value in the column.
                Not generated for all-null columns.

        ``min_length``:
                For string fields, the length of the shortest string(s)
                in the field. N.B. In Python2, this assumes the strings
                are encoded in UTF-8, and an error may occur if this is
                not the case. String length counts unicode characters,
                not bytes.

        ``max_length``:
                For string fields, the length of the longest string(s)
                in the field.  N.B. In Python2, this assumes the strings
                are encoded in UTF-8, and an error may occur if this is
                not the case. String length counts unicode characters,
                not bytes.

        ``sign``:
                If all the values in a numeric field have consistent sign,
                a sign constraint will be written with a value chosen from:

                - ``positive``     --- For all values ``v`` in field: ``v > 0``
                - ``non-negative`` --- For all values ``v`` in field: ``v >= 0``
                - ``zero``         --- For all values ``v`` in field: ``v == 0``
                - ``non-positive`` --- For all values ``v`` in field: ``v <= 0``
                - ``negative``     --- For all values ``v`` in field: ``v < 0``
                - ``null``         --- For all values ``v`` in field: ``v is null``

        ``max_nulls``:
                The maximum number of nulls allowed in the field.

                - If the field has no nulls, a constraint
                  will be written with ``max_nulls`` set to zero.
                - If the field has a single null, a constraint will
                  be written with ``max_nulls`` set to one.
                - If the field has more than 1 null, no constraint
                  will be generated.

        ``no_duplicates``:
                For string fields (only, for now), if every
                non-null value in the field is different,
                this constraint will be generated (with value ``True``);
                otherwise no constraint will be generated. So this constraint
                indicates that all the **non-null** values in a string
                field are distinct (unique).

        ``allowed_values``:
                 For string fields only, if there are
                 :py:const:`MAX_CATEGORIES` or fewer distinct string
                 values in the dataframe, an AllowedValues constraint
                 listing them will be generated.
                 :py:const:`MAX_CATEGORIES` is currently "hard-wired" to 20.

    Example usage::

        import pandas as pd
        from tdda.constraints import discover_df

        df = pd.DataFrame({'a': [1, 2, 3], 'b': ['one', 'two', pd.np.NaN]})
        constraints = discover_df(df)
        with open('example_constraints.tdda', 'w') as f:
            f.write(constraints.to_json())

    See *simple_generation.py* in the :ref:`constraint_examples`
    for a slightly fuller example.

    """
    disco = PandasConstraintDiscoverer(df, inc_rex=inc_rex)
    return disco.discover()


def load_df(path):
    if os.path.splitext(path)[1] != '.feather':
        return default_csv_loader(path)
    elif featherpmm:
        ds = featherpmm.read_dataframe(path)
        return ds.df
    elif feather:
        return feather.read_dataframe(path)
    else:
        raise Exception('The Python feather module is not installed.\n'
                        'Use:\n    pip install feather-format\n'
                        'to add capability.\n', file=sys.stderr)


def save_df(df, path):
    if os.path.splitext(path)[1] != '.feather':
        default_csv_writer(df, path)
    elif featherpmm:
        featherpmm.write_dataframe(featherpmm.Dataset(df, name='verification'),
                                   path)
    elif feather:
        feather.write_dataframe(df, path)
    else:
        raise Exception('The Python feather module is not installed.\n'
                        'Use:\n    pip install feather-format\n'
                        'to add capability.\n', file=sys.stderr)


def unique_column_name(df, name):
    """
    Generate a column name that is not already present in the dataframe.
    """
    i = 1
    newname = name
    while newname in list(df):
        i += 1
        newname = '%s_%d' % (name, i)
    return newname


def detection_field(column, expr, default=None):
    """
    Construct a field for a detection result
    """
    default_value = (np.nan if default is None
                            else (np.ones(len(column)) * default))
    return np.where(pd.isnull(column), default_value, expr.astype('O'))


def df_fuzzy_gt(a, b, epsilon):
    """
    Returns a >~ b (a is greater than or approximately equal to b)

    At the moment, this simply reduces b by 1% if it is positive,
    and makes it 1% more negative if it is negative.
    """
    return (a >= b) | (a >= fuzz_down(b, epsilon))


def df_fuzzy_lt(a, b, epsilon):
    """
    Returns a <~ b (a is less than or approximately equal to b)

    At the moment, this increases b by 1% if it is positive,
    and makes it 1% less negative if it is negative.
    """
    return (a <= b) | (a <= fuzz_up(b, epsilon))


# for backwards compatibility (old name for function)
discover_constraints = discover_df
<|MERGE_RESOLUTION|>--- conflicted
+++ resolved
@@ -322,12 +322,6 @@
         n_failing_records = (fails > 0).astype(int).sum()
         n_passing_records = len(out_df) - n_failing_records
 
-<<<<<<< HEAD
-        if detect_in_place:
-            for fname in list(out_df):
-                self.df[unique_column_name(self.df, fname)] = out_df[fname]
-=======
->>>>>>> 09ab4490
         if not detect_per_constraint:
             fnames = [name for name in list(out_df) if name != nfailname]
             out_df = out_df.drop(fnames, axis=1)
